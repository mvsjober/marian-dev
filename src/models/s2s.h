--- conflicted
+++ resolved
@@ -262,23 +262,6 @@
 };
 
 
-class S2S : public EncoderDecoder<EncoderS2S, DecoderS2S> {
-  public:
-
-    template <class ...Args>
-    S2S(Ptr<Config> options, Args ...args)
-    : EncoderDecoder(options, args...) {}
-
-<<<<<<< HEAD
-    virtual Expr build(Ptr<ExpressionGraph> graph,
-                       Ptr<data::CorpusBatch> batch,
-                       bool clearGraph=true) {
-
-      return EncoderDecoder::build(graph, batch, clearGraph);
-
-    }
-=======
->>>>>>> 57365ea3
-};
+typedef EncoderDecoder<EncoderS2S, DecoderS2S> S2S;
 
 }