--- conflicted
+++ resolved
@@ -206,11 +206,8 @@
     if(options_->has("original-type"))
       modelParams["type"] = options_->getOptions()["original-type"];
 
-<<<<<<< HEAD
-=======
     modelParams["version"] = PROJECT_VERSION_FULL;
 
->>>>>>> e7e357c7
     Config::AddYamlToNpz(modelParams, "special:model.yml", name);
   }
 
@@ -253,10 +250,7 @@
         "dec-cell-high-depth",
         "skip",
         "layer-normalization",
-<<<<<<< HEAD
-=======
         "right-left",
->>>>>>> e7e357c7
         "special-vocab",
         "tied-embeddings",
         "tied-embeddings-src",
@@ -269,19 +263,6 @@
     modelFeatures_.push_back("transformer-postprocess");
     modelFeatures_.push_back("transformer-postprocess-emb");
   }
-<<<<<<< HEAD
-
-  std::vector<Ptr<EncoderBase>>& getEncoders() { return encoders_; }
-
-  void push_back(Ptr<EncoderBase> encoder) { encoders_.push_back(encoder); }
-
-  std::vector<Ptr<DecoderBase>>& getDecoders() { return decoders_; }
-
-  void push_back(Ptr<DecoderBase> decoder) { decoders_.push_back(decoder); }
-
-  virtual void load(Ptr<ExpressionGraph> graph, const std::string& name) {
-    graph->load(name, !opt<bool>("ignore-model-config"));
-=======
 
   std::vector<Ptr<EncoderBase>>& getEncoders() { return encoders_; }
 
@@ -295,7 +276,6 @@
                     const std::string& name,
                     bool markedReloaded = true) {
     graph->load(name, markedReloaded && !opt<bool>("ignore-model-config"));
->>>>>>> e7e357c7
   }
 
   virtual void save(Ptr<ExpressionGraph> graph,
@@ -366,7 +346,6 @@
 
     auto nextState = step(graph, state);
 
-<<<<<<< HEAD
     Expr cost;
     if(options_->has("edit-alignment") && !inference_) {
       int dimBatch = batch->size();
@@ -385,12 +364,6 @@
       float ls = inference_ ? 0.f : opt<float>("label-smoothing");
       cost = Cost(nextState->getProbs(), trgIdx, trgMask, costType, ls);
     }
-=======
-    std::string costType = opt<std::string>("cost-type");
-    float ls = inference_ ? 0.f : opt<float>("label-smoothing");
-
-    auto cost = Cost(nextState->getProbs(), trgIdx, trgMask, costType, ls);
->>>>>>> e7e357c7
 
     if(options_->has("guided-alignment") && !inference_) {
       auto alignments = decoders_[0]->getAlignments();
