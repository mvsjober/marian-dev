#pragma once

#include "expression_graph.h"

namespace marian {

/**
 * @brief Namespace for code related to managing models in Marian
 */
namespace models {

/**
 * @brief Constructs an expression graph representing a feed-forward classifier.
 *
 * @param dims number of nodes in each layer of the feed-forward classifier
 *
 * @return a shared pointer to the newly constructed expression graph
 */
ExpressionGraphPtr FeedforwardClassifier(const std::vector<int>& dims) {
  using namespace keywords;
  std::cerr << "Building Multi-layer Feedforward network" << std::endl;
  std::cerr << "\tLayer dimensions:";
  for(auto d : dims)
    std::cerr << " " << d;
  std::cerr << std::endl;
  boost::timer::cpu_timer timer;

  // Construct a shared pointer to an empty expression graph
<<<<<<< HEAD
  auto g = New<ExpressionGraph>();

=======
  ExpressionGraphPtr g(new ExpressionGraph());
  
  // Construct an Expr object to represent the input layer: g->input(...)
  // Assign this newly created object the name "x" and add it to the expression graph: named(..., "x")
  // And assign the resulting named Expr object to the C++ variable x
>>>>>>> 5be269a1
  auto x = named(g->input(shape={whatevs, dims.front()}), "x");
  
  // Likewise, create a named Expr object called "y" for the output layer
  auto y = named(g->input(shape={whatevs, dims.back()}), "y");

  std::vector<Expr> layers, weights, biases;
  for(int i = 0; i < dims.size()-1; ++i) {
    int in = dims[i];
    int out = dims[i+1];

    if(i == 0)
      layers.emplace_back(dropout(x, value=0.2));
    else
      layers.emplace_back(dropout(relu(dot(layers.back(), weights.back()) + biases.back()),
                                  value=0.5));

    weights.emplace_back(
      named(g->param(shape={in, out}, init=uniform()), "W" + std::to_string(i)));
    biases.emplace_back(
      named(g->param(shape={1, out}, init=zeros), "b" + std::to_string(i)));
  }

  auto linear = dot(layers.back(), weights.back()) + biases.back();
  auto scores = named(inference(softmax(linear)), "scores");

  // @TODO: throw exception if more than one final training node
  // and keep track of training nodes, as we need to initialize
  // adjoints correctly.
  auto cost = named(mean(training(cross_entropy(linear, y)), axis=0), "cost");

<<<<<<< HEAD
  auto scores = named(inference(softmax(linear)), "scores");

=======
>>>>>>> 5be269a1
  std::cerr << "\tTotal time: " << timer.format(5, "%ws") << std::endl;
  return g;
};

}
}<|MERGE_RESOLUTION|>--- conflicted
+++ resolved
@@ -26,16 +26,11 @@
   boost::timer::cpu_timer timer;
 
   // Construct a shared pointer to an empty expression graph
-<<<<<<< HEAD
   auto g = New<ExpressionGraph>();
 
-=======
-  ExpressionGraphPtr g(new ExpressionGraph());
-  
   // Construct an Expr object to represent the input layer: g->input(...)
   // Assign this newly created object the name "x" and add it to the expression graph: named(..., "x")
   // And assign the resulting named Expr object to the C++ variable x
->>>>>>> 5be269a1
   auto x = named(g->input(shape={whatevs, dims.front()}), "x");
   
   // Likewise, create a named Expr object called "y" for the output layer
@@ -59,18 +54,9 @@
   }
 
   auto linear = dot(layers.back(), weights.back()) + biases.back();
+  auto cost = named(mean(training(cross_entropy(linear, y)), axis=0), "cost");
   auto scores = named(inference(softmax(linear)), "scores");
 
-  // @TODO: throw exception if more than one final training node
-  // and keep track of training nodes, as we need to initialize
-  // adjoints correctly.
-  auto cost = named(mean(training(cross_entropy(linear, y)), axis=0), "cost");
-
-<<<<<<< HEAD
-  auto scores = named(inference(softmax(linear)), "scores");
-
-=======
->>>>>>> 5be269a1
   std::cerr << "\tTotal time: " << timer.format(5, "%ws") << std::endl;
   return g;
 };
