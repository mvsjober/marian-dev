--- conflicted
+++ resolved
@@ -26,17 +26,10 @@
     Ptr<BatchStats> stats;
     if(options_->get<bool>("mini-batch-fit")) {
       LOG(info, "[batching] Collecting statistics for batch fitting");
-<<<<<<< HEAD
-
       // @TODO, better fake batch with vocabulary
       auto model = New<ModelWrapper>(options_);
       //THREAD_GUARD(stats = model->collectStats());
       stats = model->collectStats();
-=======
-      // @TODO, better fake batch with vocabulary
-      auto model = New<ModelWrapper>(options_);
-      THREAD_GUARD(stats = model->collectStats());
->>>>>>> e7e357c7
       LOG(info, "[batching] Done");
     }
 
