#pragma once

#include "training/sparse_tensor.h"

namespace marian {

class GradientDropBase {
  float* residual;
  float* velocity;
  float* temp_d;
  float cut_off;
  int step;
  int _device;

<<<<<<< HEAD
  void grad_drop_do(float* data,
                    float* errors,
                    float* tmp,
                    int len,
                    float rate);

public:
  void dropGraph(Tensor t, SparseTensor destination, double rate = 0.99);
=======
  void grad_drop_do(float* grads,
                    float* residual,
                    float* velocity,
                    float* tmp,
                    int len,
                    float rate,
                    float m);

public:
  void dropGraph(Tensor t, SparseTensor destination, double rate = 0.99, double momentum = 0.0);
>>>>>>> e7e357c7
};

typedef Ptr<GradientDropBase> GradientDrop;
}<|MERGE_RESOLUTION|>--- conflicted
+++ resolved
@@ -12,16 +12,6 @@
   int step;
   int _device;
 
-<<<<<<< HEAD
-  void grad_drop_do(float* data,
-                    float* errors,
-                    float* tmp,
-                    int len,
-                    float rate);
-
-public:
-  void dropGraph(Tensor t, SparseTensor destination, double rate = 0.99);
-=======
   void grad_drop_do(float* grads,
                     float* residual,
                     float* velocity,
@@ -32,7 +22,6 @@
 
 public:
   void dropGraph(Tensor t, SparseTensor destination, double rate = 0.99, double momentum = 0.0);
->>>>>>> e7e357c7
 };
 
 typedef Ptr<GradientDropBase> GradientDrop;
