--- conflicted
+++ resolved
@@ -600,12 +600,7 @@
   virtual bool equal(Expr node) {
     if(!NaryNodeOp::equal(node))
       return false;
-<<<<<<< HEAD
     auto cnode = std::dynamic_pointer_cast<Concatenate2NodeOp>(node);
-=======
-    Ptr<ConcatenateNodeOp> cnode
-        = std::dynamic_pointer_cast<ConcatenateNodeOp>(node);
->>>>>>> fce8a3b6
     if(!cnode)
       return false;
     if(ax_ != cnode->ax_)
