# Unit tests
set(TEST_SOURCES
    graph_tests.cpp
    operator_tests.cpp
)

add_executable(run_tests run_tests.cpp ${TEST_SOURCES})
target_link_libraries(run_tests marian ${EXT_LIBS} Catch)
cuda_add_cublas_to_target(run_tests)
set_target_properties(run_tests PROPERTIES RUNTIME_OUTPUT_DIRECTORY "${CMAKE_BINARY_DIR}")

add_test(NAME GraphTest COMMAND run_tests)

# Testing apps
add_executable(logger_test logger_test.cpp)
#cuda_add_executable(bn_test bn_test.cu)
cuda_add_executable(pooling_test pooling_test.cu)
cuda_add_executable(dropout_test dropout_test.cu)
<<<<<<< HEAD

add_executable(allocator_test allocator_test.cpp)

cuda_add_executable(tensor_test tensor_test.cu)
cuda_add_executable(marian_test marian_test.cu)
cuda_add_executable(bn_test bn_test.cu)

foreach(exec
    logger_test
    dropout_test
    allocator_test
    tensor_test
    marian_test
    bn_test)
  target_link_libraries(${exec} marian ${EXT_LIBS})
  cuda_add_cublas_to_target(${exec})
  set_target_properties(${exec} PROPERTIES RUNTIME_OUTPUT_DIRECTORY "${CMAKE_BINARY_DIR}")
endforeach(exec)
=======
#cuda_add_executable(marian_test marian_test.cu)
cuda_add_executable(tensor_test tensor_test.cu)


foreach(exec
        logger_test
        dropout_test
        pooling_test
        #marian_test
        tensor_test)
        #bn_test
    target_link_libraries(${exec} marian ${EXT_LIBS})
    cuda_add_cublas_to_target(${exec})
    set_target_properties(${exec} PROPERTIES RUNTIME_OUTPUT_DIRECTORY "${CMAKE_BINARY_DIR}")
endforeach(exec)

if(CUDNN_FOUND)
    cuda_add_executable(conv_test conv_test.cu)
    cuda_add_executable(conv_char_test conv_char_test.cu)

    foreach(exec
            conv_test
            conv_char_test)
        target_link_libraries(${exec} marian ${EXT_LIBS})
        cuda_add_cublas_to_target(${exec})
        set_target_properties(${exec} PROPERTIES RUNTIME_OUTPUT_DIRECTORY "${CMAKE_BINARY_DIR}")
    endforeach(exec)
endif(CUDNN_FOUND)
>>>>>>> 27ef4883
<|MERGE_RESOLUTION|>--- conflicted
+++ resolved
@@ -16,26 +16,6 @@
 #cuda_add_executable(bn_test bn_test.cu)
 cuda_add_executable(pooling_test pooling_test.cu)
 cuda_add_executable(dropout_test dropout_test.cu)
-<<<<<<< HEAD
-
-add_executable(allocator_test allocator_test.cpp)
-
-cuda_add_executable(tensor_test tensor_test.cu)
-cuda_add_executable(marian_test marian_test.cu)
-cuda_add_executable(bn_test bn_test.cu)
-
-foreach(exec
-    logger_test
-    dropout_test
-    allocator_test
-    tensor_test
-    marian_test
-    bn_test)
-  target_link_libraries(${exec} marian ${EXT_LIBS})
-  cuda_add_cublas_to_target(${exec})
-  set_target_properties(${exec} PROPERTIES RUNTIME_OUTPUT_DIRECTORY "${CMAKE_BINARY_DIR}")
-endforeach(exec)
-=======
 #cuda_add_executable(marian_test marian_test.cu)
 cuda_add_executable(tensor_test tensor_test.cu)
 
@@ -63,5 +43,4 @@
         cuda_add_cublas_to_target(${exec})
         set_target_properties(${exec} PROPERTIES RUNTIME_OUTPUT_DIRECTORY "${CMAKE_BINARY_DIR}")
     endforeach(exec)
-endif(CUDNN_FOUND)
->>>>>>> 27ef4883
+endif(CUDNN_FOUND)