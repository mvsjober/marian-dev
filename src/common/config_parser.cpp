#include <algorithm>
#include <boost/algorithm/string.hpp>
#include <set>
#include <string>

#include "3rd_party/cnpy/cnpy.h"
#include "common/config.h"
#include "common/config_parser.h"
#include "common/file_stream.h"
#include "common/logging.h"
#include "common/version.h"

#define SET_OPTION(key, type)                    \
  do {                                           \
    if(!vm_[key].defaulted() || !config_[key]) { \
      config_[key] = vm_[key].as<type>();        \
    }                                            \
  } while(0)

#define SET_OPTION_NONDEFAULT(key, type)  \
  do {                                    \
    if(vm_.count(key) > 0) {              \
      config_[key] = vm_[key].as<type>(); \
    }                                     \
  } while(0)

namespace po = boost::program_options;

namespace marian {

uint16_t guess_terminal_width(uint16_t max_width) {
  uint16_t cols = 0;
#ifdef TIOCGSIZE
  struct ttysize ts;
  ioctl(STDIN_FILENO, TIOCGSIZE, &ts);
  if(ts.ts_cols != 0)
    cols = ts.ts_cols;
#elif defined(TIOCGWINSZ)
  struct winsize ts;
  ioctl(STDIN_FILENO, TIOCGWINSZ, &ts);
  if(ts.ws_col != 0)
    cols = ts.ws_col;
#endif
  if(cols == 0)  // couldn't determine terminal width
    cols = po::options_description::m_default_line_length;
  return max_width ? std::min(cols, max_width) : cols;
}

void OutputYaml(const YAML::Node node, YAML::Emitter& out) {
  // std::set<std::string> flow = { "devices" };
  std::set<std::string> sorter;
  switch(node.Type()) {
    case YAML::NodeType::Null: out << node; break;
    case YAML::NodeType::Scalar: out << node; break;
    case YAML::NodeType::Sequence:
      out << YAML::BeginSeq;
      for(auto&& n : node)
        OutputYaml(n, out);
      out << YAML::EndSeq;
      break;
    case YAML::NodeType::Map:
      for(auto& n : node)
        sorter.insert(n.first.as<std::string>());
      out << YAML::BeginMap;
      for(auto& key : sorter) {
        out << YAML::Key;
        out << key;
        out << YAML::Value;
        // if(flow.count(key))
        // out << YAML::Flow;
        OutputYaml(node[key], out);
      }
      out << YAML::EndMap;
      break;
    case YAML::NodeType::Undefined: out << node; break;
  }
}

const std::set<std::string> PATHS = {"model",
                                     "models",
                                     "train-sets",
                                     "vocabs",
                                     "embedding-vectors",
                                     "valid-sets",
                                     "valid-script-path",
                                     "valid-log",
                                     "trans-output",
                                     "log"};

void ProcessPaths(YAML::Node& node,
                  const boost::filesystem::path& configPath,
                  bool isPath) {
  using namespace boost::filesystem;

  if(isPath) {
    if(node.Type() == YAML::NodeType::Scalar) {
      std::string nodePath = node.as<std::string>();
      if(nodePath.size()) {
        try {
          node = canonical(path{nodePath}, configPath).string();
        } catch(boost::filesystem::filesystem_error& e) {
          std::cerr << e.what() << std::endl;
          auto parentPath = path{nodePath}.parent_path();
          node = (canonical(parentPath, configPath) / path{nodePath}.filename())
                     .string();
        }
      }
    }

    if(node.Type() == YAML::NodeType::Sequence) {
      for(auto&& sub : node) {
        ProcessPaths(sub, configPath, true);
      }
    }
  } else {
    switch(node.Type()) {
      case YAML::NodeType::Sequence:
        for(auto&& sub : node) {
          ProcessPaths(sub, configPath, false);
        }
        break;
      case YAML::NodeType::Map:
        for(auto&& sub : node) {
          std::string key = sub.first.as<std::string>();
          ProcessPaths(sub.second, configPath, PATHS.count(key) > 0);
        }
        break;
    }
  }
}

bool ConfigParser::has(const std::string& key) const {
  return config_[key];
}

void ConfigParser::validateOptions() const {
  if(mode_ == ConfigMode::translating)
    return;

  UTIL_THROW_IF2(
      !has("train-sets") || get<std::vector<std::string>>("train-sets").empty(),
      "No train sets given in config file or on command line");
  UTIL_THROW_IF2(
      has("vocabs")
          && get<std::vector<std::string>>("vocabs").size()
                 != get<std::vector<std::string>>("train-sets").size(),
      "There should be as many vocabularies as training sets");
  UTIL_THROW_IF2(
      has("embedding-vectors")
          && get<std::vector<std::string>>("embedding-vectors").size()
                 != get<std::vector<std::string>>("train-sets").size(),
      "There should be as many files with embedding vectors as "
      "training sets");

  if(mode_ == ConfigMode::rescoring)
    return;
  if(mode_ == ConfigMode::continuous)
    return;

  boost::filesystem::path modelPath(get<std::string>("model"));
  auto modelDir = modelPath.parent_path();
  UTIL_THROW_IF2(
      !modelDir.empty() && !boost::filesystem::is_directory(modelDir),
      "Model directory does not exist");

  UTIL_THROW_IF2(
      has("valid-sets")
          && get<std::vector<std::string>>("valid-sets").size()
                 != get<std::vector<std::string>>("train-sets").size(),
      "There should be as many validation sets as training sets");

  // validations for learning rate decaying
  UTIL_THROW_IF2(get<double>("lr-decay") > 1.0,
                 "Learning rate decay factor greater than 1.0 is unusual");
  UTIL_THROW_IF2(
      (get<std::string>("lr-decay-strategy") == "epoch+batches"
       || get<std::string>("lr-decay-strategy") == "epoch+stalled")
          && get<std::vector<size_t>>("lr-decay-start").size() != 2,
      "Decay strategies 'epoch+batches' and 'epoch+stalled' require two "
      "values specified with --lr-decay-start options");
  UTIL_THROW_IF2(
      (get<std::string>("lr-decay-strategy") == "epoch"
       || get<std::string>("lr-decay-strategy") == "batches"
       || get<std::string>("lr-decay-strategy") == "stalled")
          && get<std::vector<size_t>>("lr-decay-start").size() != 1,
      "Single decay strategies require only one value specified with "
      "--lr-decay-start option");
}

void ConfigParser::addOptionsCommon(po::options_description& desc) {
  int defaultWorkspace = (mode_ == ConfigMode::translating) ? 512 : 2048;

  po::options_description general("General options", guess_terminal_width());
  // clang-format off
  general.add_options()
    ("config,c", po::value<std::string>(),
     "Configuration file")
    ("workspace,w", po::value<size_t>()->default_value(defaultWorkspace),
      "Preallocate  arg  MB of work space")
    ("log", po::value<std::string>(),
     "Log training process information to file given by  arg")
    ("log-level", po::value<std::string>()->default_value("info"),
     "Set verbosity level of logging "
     "(trace - debug - info - warn - err(or) - critical - off)")
    ("quiet", po::value<bool>()->zero_tokens()->default_value(false),
     "Suppress all logging to stderr. Logging to files still works")
    ("seed", po::value<size_t>()->default_value(0),
     "Seed for all random number generators. 0 means initialize randomly")
    ("relative-paths", po::value<bool>()->zero_tokens()->default_value(false),
     "All paths are relative to the config file location")
    ("dump-config", po::value<bool>()->zero_tokens()->default_value(false),
     "Dump current (modified) configuration to stdout and exit")
    ("version", po::value<bool>()->zero_tokens()->default_value(false),
      "Print version number and exit")
    ("help,h", po::value<bool>()->zero_tokens()->default_value(false),
      "Print this help message and exit")
  ;
  // clang-format on
  desc.add(general);
}

void ConfigParser::addOptionsModel(po::options_description& desc) {
  po::options_description model("Model options", guess_terminal_width());
  // clang-format off
  if(mode_ == ConfigMode::translating) {
    model.add_options()
    ("models,m", po::value<std::vector<std::string>>()->multitoken(),
     "Paths to model(s) to be loaded");
  } else {
    model.add_options()
      ("model,m", po::value<std::string>()->default_value("model.npz"),
      "Path prefix for model to be saved/resumed");
  }

  model.add_options()
    ("type", po::value<std::string>()->default_value("amun"),
      "Model type (possible values: amun, nematus, s2s, multi-s2s)")
    ("dim-vocabs", po::value<std::vector<int>>()
      ->multitoken()
      ->default_value(std::vector<int>({50000, 50000}), "50000 50000"),
     "Maximum items in vocabulary ordered by rank")
    ("dim-emb", po::value<int>()->default_value(512),
     "Size of embedding vector")
    ("dim-rnn", po::value<int>()->default_value(1024),
     "Size of rnn hidden state")
    ("enc-type", po::value<std::string>()->default_value("bidirectional"),
     "Type of encoder RNN : bidirectional, bi-unidirectional, alternating (s2s)")
    ("enc-cell", po::value<std::string>()->default_value("gru"),
     "Type of RNN cell: gru, lstm, tanh (s2s)")
    ("enc-cell-depth", po::value<int>()->default_value(1),
     "Number of tansitional cells in encoder layers (s2s)")
    ("enc-depth", po::value<int>()->default_value(1),
     "Number of encoder layers (s2s)")
    ("dec-cell", po::value<std::string>()->default_value("gru"),
     "Type of RNN cell: gru, lstm, tanh (s2s)")
    ("dec-cell-base-depth", po::value<int>()->default_value(2),
     "Number of tansitional cells in first decoder layer (s2s)")
    ("dec-cell-high-depth", po::value<int>()->default_value(1),
     "Number of tansitional cells in next decoder layers (s2s)")
    ("dec-depth", po::value<int>()->default_value(1),
     "Number of decoder layers (s2s)")
    //("dec-high-context", po::value<std::string>()->default_value("none"),
    // "Repeat attended context: none, repeat, conditional, conditional-repeat (s2s)")
    ("skip", po::value<bool>()->zero_tokens()->default_value(false),
     "Use skip connections (s2s)")
    ("layer-normalization", po::value<bool>()->zero_tokens()->default_value(false),
     "Enable layer normalization")
    ("best-deep", po::value<bool>()->zero_tokens()->default_value(false),
     "Use WMT-2017-style deep configuration (s2s)")
    ("special-vocab", po::value<std::vector<size_t>>()->multitoken(),
     "Model-specific special vocabulary ids")
    ("tied-embeddings", po::value<bool>()->zero_tokens()->default_value(false),
     "Tie target embeddings and output embeddings in output layer")
    ("tied-embeddings-src", po::value<bool>()->zero_tokens()->default_value(false),
     "Tie source and target embeddings")
    ("tied-embeddings-all", po::value<bool>()->zero_tokens()->default_value(false),
     "Tie all embedding layers and output layer")
    ("transformer-heads", po::value<int>()->default_value(8),
     "Number of head in multi-head attention (transformer)")
    ("transformer-dim-ffn", po::value<int>()->default_value(2048),
     "Size of position-wise feed-forward network (transformer)")
    ("transformer-preprocess", po::value<std::string>()->default_value(""),
     "Operation before each transformer layer: d = dropout, a = add, n = normalize")
    ("transformer-postprocess-emb", po::value<std::string>()->default_value("d"),
     "Operation after transformer embedding layer: d = dropout, a = add, n = normalize")
    ("transformer-postprocess", po::value<std::string>()->default_value("dan"),
     "Operation after each transformer layer: d = dropout, a = add, n = normalize")
    ;

  if(mode_ == ConfigMode::training || mode_ == ConfigMode::continuous) {
    model.add_options()
      ("dropout-rnn", po::value<float>()->default_value(0),
       "Scaling dropout along rnn layers and time (0 = no dropout)")
      ("dropout-src", po::value<float>()->default_value(0),
       "Dropout source words (0 = no dropout)")
      ("dropout-trg", po::value<float>()->default_value(0),
       "Dropout target words (0 = no dropout)")
      ("transformer-dropout", po::value<float>()->default_value(0),
       "Dropout between transformer layers (0 = no dropout)")
      ("transformer-dropout-attention", po::value<float>()->default_value(0),
       "Dropout for transformer attention (0 = no dropout)")
    ;
  }
  // clang-format on

  desc.add(model);
}

void ConfigParser::addOptionsTraining(po::options_description& desc) {
  po::options_description training("Training options", guess_terminal_width());

  bool ctMode = mode_ == ConfigMode::continuous;

  size_t defaultAfterEpochs = ctMode ? 2 : 0;
  size_t defaultDispFreq = ctMode ? 1 : 1000;
  int defaultMiniBatch = ctMode ? 1 : 64;
  int defaultMaxiBatch = ctMode ? 1 : 100;
  std::string defaultOptimizer = ctMode ? "sgd" : "adam";
  double defaultLearnRate = ctMode ? 0.5 : 0.0001;

  // clang-format off
  training.add_options()
    ("cost-type", po::value<std::string>()->default_value("ce-mean"),
      "Optimization criterion: ce-mean, ce-mean-words, ce-sum, perplexity")
    ("overwrite", po::value<bool>()->zero_tokens()->default_value(false),
      "Overwrite model with following checkpoints")
    ("no-reload", po::value<bool>()->zero_tokens()->default_value(false),
      "Do not load existing model specified in --model arg")
    ("train-sets,t", po::value<std::vector<std::string>>()->multitoken(),
      "Paths to training corpora: source target")
    ("vocabs,v", po::value<std::vector<std::string>>()->multitoken(),
      "Paths to vocabulary files have to correspond to --train-sets. "
      "If this parameter is not supplied we look for vocabulary files "
      "source.{yml,json} and target.{yml,json}. "
      "If these files do not exists they are created")
    ("max-length", po::value<size_t>()->default_value(50),
      "Maximum length of a sentence in a training sentence pair")
    ("after-epochs,e", po::value<size_t>()->default_value(defaultAfterEpochs),
      "Finish after this many epochs, 0 is infinity")
    ("after-batches", po::value<size_t>()->default_value(0),
      "Finish after this many batch updates, 0 is infinity")
    ("disp-freq", po::value<size_t>()->default_value(defaultDispFreq),
      "Display information every  arg  updates")
    ("save-freq", po::value<size_t>()->default_value(10000),
      "Save model file every  arg  updates")
    ("no-shuffle", po::value<bool>()->zero_tokens()->default_value(false),
      "Skip shuffling of training data before each epoch")
    ("tempdir,T", po::value<std::string>()->default_value("/tmp"),
      "Directory for temporary (shuffled) files")
    ("devices,d", po::value<std::vector<int>>()
      ->multitoken()
      ->default_value(std::vector<int>({0}), "0"),
     "GPUs to use for training. Asynchronous SGD is used with multiple devices")

    ("mini-batch", po::value<int>()->default_value(defaultMiniBatch),
      "Size of mini-batch used during update")
    ("mini-batch-words", po::value<int>()->default_value(0),
      "Set mini-batch size based on words instead of sentences")
    ("dynamic-batching", po::value<bool>()->zero_tokens()->default_value(false),
      "Determine mini-batch size dynamically based on sentence-length and reserved memory")
    ("mini-batch-fit", po::value<bool>()->zero_tokens()->default_value(false),
      "Determine mini-batch size automatically based on sentence-length to fit reserved memory")
    ("maxi-batch", po::value<int>()->default_value(defaultMaxiBatch),
      "Number of batches to preload for length-based sorting")
    ("maxi-batch-sort", po::value<std::string>()->default_value("trg"),
      "Sorting strategy for maxi-batch: trg (default) src none")

    ("optimizer,o", po::value<std::string>()->default_value(defaultOptimizer),
     "Optimization algorithm (possible values: sgd, adagrad, adam")
    ("optimizer-params",  po::value<std::vector<float>>()
       ->multitoken(),
     "Parameters for optimization algorithm, e.g. betas for adam")
    ("learn-rate,l", po::value<double>()->default_value(defaultLearnRate),
     "Learning rate")
    ("lr-decay", po::value<double>()->default_value(0.0),
     "Decay factor for learning rate: lr = lr * arg (0 to disable)")
    ("lr-decay-strategy", po::value<std::string>()->default_value("epoch+stalled"),
     "Strategy for learning rate decaying "
     "(possible values: epoch, batches, stalled, epoch+batches, epoch+stalled)")
    ("lr-decay-start", po::value<std::vector<size_t>>()
       ->multitoken()
       ->default_value(std::vector<size_t>({10,1}), "10 1"),
       "The first number of epoch/batches/stalled validations to start "
       "learning rate decaying")
    ("lr-decay-freq", po::value<size_t>()->default_value(50000),
     "Learning rate decaying frequency for batches, "
     "requires --lr-decay-strategy to be batches")
    ("lr-decay-reset-optimizer", po::value<bool>()->zero_tokens()->default_value(false),
      "Reset running statistics of optimizer whenever learning rate decays")

    ("lr-decay-repeat-warmup", po::value<bool>()
     ->zero_tokens()->default_value(false),
     "Repeat learning rate warmup when learning rate is decayed")
    ("lr-decay-inv-sqrt", po::value<size_t>()->default_value(0),
     "Decrease learning rate at arg / sqrt(no. updates) starting at arg")

    ("lr-warmup", po::value<size_t>()->default_value(0),
     "Increase learning rate linearly for arg first steps")
    ("lr-warmup-start-rate", po::value<float>()->default_value(0),
     "Start value for learning rate warmup")
    ("lr-warmup-cycle", po::value<bool>()->zero_tokens()->default_value(false),
     "Apply cyclic warmup")
    ("lr-warmup-at-reload", po::value<bool>()->zero_tokens()->default_value(false),
     "Repeat warmup after interrupted training")

    ("lr-report", po::value<bool>()
     ->zero_tokens()->default_value(false),
     "Report learning rate for each update")

    ("batch-flexible-lr", po::value<bool>()->zero_tokens()->default_value(false),
      "Scales the learning rate based on the number of words in a mini-batch")
    ("batch-normal-words", po::value<double>()->default_value(1920.0),
      "Set number of words per batch that the learning rate corresponds to. "
      "The option is only active when batch-flexible-lr is on")
    ("optimizer-delay", po::value<size_t>()->default_value(1),
     "SGD update delay, 1 = no delay")
    ("sync-sgd", po::value<bool>()->zero_tokens()->default_value(false),
     "Use synchronous SGD instead of asynchronous for multi-gpu training")
    ("label-smoothing", po::value<double>()->default_value(0),
     "Epsilon for label smoothing (0 to disable)")
    ("clip-norm", po::value<double>()->default_value(1.f),
     "Clip gradient norm to  arg  (0 to disable)")
    ("moving-average", po::value<bool>()->zero_tokens()->default_value(false),
     "Maintain and save moving average of parameters")
    ("moving-decay", po::value<double>()->default_value(0.9999, "0.9999"),
     "Decay factor for moving average")

    ("guided-alignment", po::value<std::string>(),
     "Use guided alignment to guide attention")
    ("guided-alignment-cost", po::value<std::string>()->default_value("ce"),
     "Cost type for guided alignment. Possible values: ce (cross-entropy), "
     "mse (mean square error), mult (multiplication)")
    ("guided-alignment-weight", po::value<double>()->default_value(1),
     "Weight for guided alignment cost")

    //("drop-rate", po::value<double>()->default_value(0),
    // "Gradient drop ratio (read: https://arxiv.org/abs/1704.05021)")
    ("embedding-vectors", po::value<std::vector<std::string>>()
      ->multitoken(),
     "Paths to files with custom source and target embedding vectors")
    ("embedding-normalization", po::value<bool>()
      ->zero_tokens()
      ->default_value(false),
     "Enable normalization of custom embedding vectors")
    ("embedding-fix-src", po::value<bool>()
      ->zero_tokens()
      ->default_value(false),
     "Fix source embeddings. Affects all encoders")
    ("embedding-fix-trg", po::value<bool>()
      ->zero_tokens()
      ->default_value(false),
     "Fix target embeddings. Affects all decoders")
  ;

  if(mode_ == ConfigMode::continuous) {
    training.add_options()
      ("train-samples", po::value<size_t>()->default_value(1),
       "Assume  arg  training samples per each input when translating with a "
       "continuous training")
    ;
  }
  // clang-format on
  desc.add(training);
}

void ConfigParser::addOptionsValid(po::options_description& desc) {
  po::options_description valid("Validation set options",
                                guess_terminal_width());
  // clang-format off
  valid.add_options()
    ("valid-sets", po::value<std::vector<std::string>>()->multitoken(),
      "Paths to validation corpora: source target")
    ("valid-freq", po::value<size_t>()->default_value(10000),
      "Validate model every  arg  updates")
    ("valid-metrics", po::value<std::vector<std::string>>()
      ->multitoken()
      ->default_value(std::vector<std::string>({"cross-entropy"}),
                      "cross-entropy"),
      "Metric to use during validation: cross-entropy, perplexity, "
      "valid-script, translation. "
      "Multiple metrics can be specified")
    ("valid-mini-batch", po::value<int>()->default_value(64),
      "Size of mini-batch used during validation")
    ("valid-max-length", po::value<size_t>()->default_value(1000),
      "Maximum length of a sentence in a validating sentence pair")
    ("valid-script-path", po::value<std::string>(),
     "Path to external validation script. "
     "It should print a single score to stdout. "
     "If the option is used with validating translation, the output "
     "translation file will be passed as a first argument ")
    ("early-stopping", po::value<size_t>()->default_value(10),
     "Stop if the first validation metric does not improve for  arg  consecutive "
     "validation steps")
    ("keep-best", po::value<bool>()->zero_tokens()->default_value(false),
      "Keep best model for each validation metric")
    ("valid-log", po::value<std::string>(),
     "Log validation scores to file given by  arg")

    ("trans-output", po::value<std::string>(),
     "Path to store the translation")
    ("beam-size,b", po::value<size_t>()->default_value(12),
      "Beam size used during search with validating translator")
    ("normalize,n", po::value<bool>()->zero_tokens()->default_value(false),
      "Normalize translation score by translation length")
    ("allow-unk", po::value<bool>()->zero_tokens()->default_value(false),
      "Allow unknown words to appear in output")
    ("n-best", po::value<bool>()->zero_tokens()->default_value(false),
      "Generate n-best list")
  ;
  // clang-format on
  desc.add(valid);
}

void ConfigParser::addOptionsTranslate(po::options_description& desc) {
  po::options_description translate("Translator options",
                                    guess_terminal_width());
  // clang-format off
  translate.add_options()
    ("input,i", po::value<std::vector<std::string>>()
      ->multitoken()
      ->default_value(std::vector<std::string>({"stdin"}), "stdin"),
      "Paths to input file(s), stdin by default")
    ("vocabs,v", po::value<std::vector<std::string>>()->multitoken(),
      "Paths to vocabulary files have to correspond to --input")
    ("beam-size,b", po::value<size_t>()->default_value(12),
      "Beam size used during search")
    ("normalize,n", po::value<bool>()->zero_tokens()->default_value(false),
      "Normalize translation score by translation length")
    ("allow-unk", po::value<bool>()->zero_tokens()->default_value(false),
      "Allow unknown words to appear in output")
    ("max-length", po::value<size_t>()->default_value(1000),
      "Maximum length of a sentence in a training sentence pair");

  if(mode_ != ConfigMode::continuous) {
    translate.add_options()
      ("devices,d", po::value<std::vector<int>>()
        ->multitoken()
        ->default_value(std::vector<int>({0}), "0"),
        "GPUs to use for translating");
  }

  translate.add_options()
    ("mini-batch", po::value<int>()->default_value(1),
      "Size of mini-batch used during update")
    ("maxi-batch", po::value<int>()->default_value(1),
      "Number of batches to preload for length-based sorting")
    ("n-best", po::value<bool>()->zero_tokens()->default_value(false),
      "Display n-best list")
    //("lexical-table", po::value<std::string>(),
    // "Path to lexical table")
    ("weights", po::value<std::vector<float>>()
      ->multitoken(),
      "Scorer weights")
    // TODO: the option should be available only in server
    ("port,p", po::value<size_t>()->default_value(8080),
      "Port number for web socket server")
  ;
  // clang-format on
  desc.add(translate);
}

void ConfigParser::addOptionsRescore(po::options_description& desc) {
  po::options_description rescore("Scorer options", guess_terminal_width());
  // clang-format off
  rescore.add_options()
    ("no-reload", po::value<bool>()->zero_tokens()->default_value(false),
      "Do not load existing model specified in --model arg")
    ("train-sets,t", po::value<std::vector<std::string>>()->multitoken(),
      "Paths to corpora to be scored: source target")
    ("vocabs,v", po::value<std::vector<std::string>>()->multitoken(),
      "Paths to vocabulary files have to correspond to --train-sets. "
      "If this parameter is not supplied we look for vocabulary files "
      "source.{yml,json} and target.{yml,json}. "
      "If these files do not exists they are created")
    ("summary", po::value<std::string>()->implicit_value("cross-entropy"),
      "Only print total cost, possible values: cross-entropy (ce-mean), ce-mean-words, ce-sum, perplexity")
    ("max-length", po::value<size_t>()->default_value(1000),
      "Maximum length of a sentence in a training sentence pair")
    ("devices,d", po::value<std::vector<int>>()
      ->multitoken()
      ->default_value(std::vector<int>({0}), "0"),
      "GPUs to use for training. Asynchronous SGD is used with multiple devices")

    ("mini-batch", po::value<int>()->default_value(64),
      "Size of mini-batch used during update")
    ("mini-batch-words", po::value<int>()->default_value(0),
      "Set mini-batch size based on words instead of sentences")
    ("mini-batch-fit", po::value<bool>()->zero_tokens()->default_value(false),
      "Determine mini-batch size automatically based on sentence-length to fit reserved memory")
    ("maxi-batch", po::value<int>()->default_value(100),
      "Number of batches to preload for length-based sorting")
    ;
  // clang-format on
  desc.add(rescore);
}

void ConfigParser::parseOptions(int argc, char** argv, bool doValidate) {
  addOptionsCommon(cmdline_options_);
  addOptionsModel(cmdline_options_);

  // clang-format off
  switch(mode_) {
    case ConfigMode::translating:
      addOptionsTranslate(cmdline_options_);
      break;
    case ConfigMode::rescoring:
      addOptionsRescore(cmdline_options_);
      break;
    case ConfigMode::training:
      addOptionsTraining(cmdline_options_);
      addOptionsValid(cmdline_options_);
      break;
    case ConfigMode::continuous:
      addOptionsTraining(cmdline_options_);
      addOptionsTranslate(cmdline_options_);
      break;
  }
  // clang-format on

  boost::program_options::variables_map vm_;
  try {
    po::store(
        po::command_line_parser(argc, argv).options(cmdline_options_).run(),
        vm_);
    po::notify(vm_);
  } catch(std::exception& e) {
    std::cerr << "Error: " << e.what() << std::endl << std::endl;
    std::cerr << "Usage: " + std::string(argv[0]) + " [options]" << std::endl;
    std::cerr << cmdline_options_ << std::endl;
    exit(1);
  }

  if(vm_["help"].as<bool>()) {
    std::cerr << "Usage: " + std::string(argv[0]) + " [options]" << std::endl;
    std::cerr << cmdline_options_ << std::endl;
    exit(0);
  }

  if(mode_ == ConfigMode::translating) {
    if(vm_.count("models") == 0 && vm_.count("config") == 0) {
      std::cerr << "Error: you need to provide at least one model file or a "
                   "config file"
<<<<<<< HEAD
                << std::endl;

      std::cerr << "Usage: " + std::string(argv[0]) + " [options]" << std::endl;
      std::cerr << cmdline_options_ << std::endl;
      exit(1);
    }
  }
  if(mode_ == ConfigMode::continuous) {
    if(vm_.count("model") == 0 && vm_.count("config") == 0) {
      std::cerr << "Error: you need to provide a model file or a "
                   "config file"
=======
                << std::endl
>>>>>>> 48e94717
                << std::endl;

      std::cerr << "Usage: " + std::string(argv[0]) + " [options]" << std::endl;
      std::cerr << cmdline_options_ << std::endl;
      exit(1);
    }
  }

  if(vm_["version"].as<bool>()) {
    std::cerr << PROJECT_VERSION_FULL << std::endl;
    exit(0);
  }

  std::string configPath;
  if(vm_.count("config")) {
    configPath = vm_["config"].as<std::string>();
    config_ = YAML::Load(InputFileStream(configPath));
  } else {
    auto defaultConfigPath = vm_["model"].as<std::string>() + ".yml";
    auto doReload = !vm_["no-reload"].as<bool>();

    if((mode_ == ConfigMode::training || mode_ == ConfigMode::continuous)
       && boost::filesystem::exists(defaultConfigPath)
       && doReload) {
      configPath = defaultConfigPath;
      config_ = YAML::Load(InputFileStream(configPath));
    }
  }

  /** model **/

  if(mode_ == ConfigMode::translating) {
    SET_OPTION_NONDEFAULT("models", std::vector<std::string>);
  } else {
    SET_OPTION("model", std::string);
  }

  if(!vm_["vocabs"].empty()) {
    config_["vocabs"] = vm_["vocabs"].as<std::vector<std::string>>();
  }

  SET_OPTION("type", std::string);
  SET_OPTION("dim-vocabs", std::vector<int>);
  SET_OPTION("dim-emb", int);
  SET_OPTION("dim-rnn", int);

  SET_OPTION("enc-type", std::string);
  SET_OPTION("enc-cell", std::string);
  SET_OPTION("enc-cell-depth", int);
  SET_OPTION("enc-depth", int);

  SET_OPTION("dec-cell", std::string);
  SET_OPTION("dec-cell-base-depth", int);
  SET_OPTION("dec-cell-high-depth", int);
  SET_OPTION("dec-depth", int);

  SET_OPTION("skip", bool);
  SET_OPTION("tied-embeddings", bool);
  SET_OPTION("tied-embeddings-src", bool);
  SET_OPTION("tied-embeddings-all", bool);
  SET_OPTION("layer-normalization", bool);
  SET_OPTION("transformer-heads", int);
  SET_OPTION("transformer-preprocess", std::string);
  SET_OPTION("transformer-postprocess", std::string);
  SET_OPTION("transformer-postprocess-emb", std::string);
  SET_OPTION("transformer-dim-ffn", int);

  SET_OPTION("best-deep", bool);
  SET_OPTION_NONDEFAULT("special-vocab", std::vector<size_t>);

<<<<<<< HEAD
  if(mode_ == ConfigMode::training || mode_ == ConfigMode::continuous) {
=======
  if(mode_ == ConfigMode::training) {
>>>>>>> 48e94717
    SET_OPTION("cost-type", std::string);

    SET_OPTION("dropout-rnn", float);
    SET_OPTION("dropout-src", float);
    SET_OPTION("dropout-trg", float);

    SET_OPTION("transformer-dropout", float);
    SET_OPTION("transformer-dropout-attention", float);

    SET_OPTION("overwrite", bool);
    SET_OPTION("no-reload", bool);
    if(!vm_["train-sets"].empty()) {
      config_["train-sets"] = vm_["train-sets"].as<std::vector<std::string>>();
    }
    SET_OPTION("after-epochs", size_t);
    SET_OPTION("after-batches", size_t);
    SET_OPTION("disp-freq", size_t);
    SET_OPTION("save-freq", size_t);
    SET_OPTION("no-shuffle", bool);
    SET_OPTION("tempdir", std::string);

    SET_OPTION("optimizer", std::string);
    SET_OPTION_NONDEFAULT("optimizer-params", std::vector<float>);
    SET_OPTION("optimizer-delay", size_t);
    SET_OPTION("learn-rate", double);
    SET_OPTION("sync-sgd", bool);
    SET_OPTION("mini-batch-words", int);
    SET_OPTION("mini-batch-fit", bool);

    SET_OPTION("lr-decay", double);
    SET_OPTION("lr-decay-strategy", std::string);
    SET_OPTION("lr-decay-start", std::vector<size_t>);
    SET_OPTION("lr-decay-freq", size_t);
    SET_OPTION("lr-decay-reset-optimizer", bool);
    SET_OPTION("lr-warmup", size_t);

    SET_OPTION("lr-decay-inv-sqrt", size_t);
    SET_OPTION("lr-warmup-start-rate", float);
    SET_OPTION("lr-warmup-cycle", bool);

    SET_OPTION("lr-decay-repeat-warmup", bool);
    SET_OPTION("lr-warmup-at-reload", bool);
    SET_OPTION("lr-report", bool);

    SET_OPTION("batch-flexible-lr", bool);
    SET_OPTION("batch-normal-words", double);

    SET_OPTION("label-smoothing", double);
    SET_OPTION("clip-norm", double);
    SET_OPTION("moving-average", bool);
    SET_OPTION("moving-decay", double);

    SET_OPTION_NONDEFAULT("guided-alignment", std::string);
    SET_OPTION("guided-alignment-cost", std::string);
    SET_OPTION("guided-alignment-weight", double);
    // SET_OPTION("drop-rate", double);
    SET_OPTION_NONDEFAULT("embedding-vectors", std::vector<std::string>);
    SET_OPTION("embedding-normalization", bool);
    SET_OPTION("embedding-fix-src", bool);
    SET_OPTION("embedding-fix-trg", bool);
  }
  if(mode_ == ConfigMode::rescoring) {
    SET_OPTION("no-reload", bool);
    if(!vm_["train-sets"].empty()) {
      config_["train-sets"] = vm_["train-sets"].as<std::vector<std::string>>();
    }
    SET_OPTION("mini-batch-words", int);
    SET_OPTION("mini-batch-fit", bool);
    SET_OPTION_NONDEFAULT("summary", std::string);
  }
  if(mode_ == ConfigMode::translating || mode_ == ConfigMode::continuous) {
    SET_OPTION("input", std::vector<std::string>);
    SET_OPTION("beam-size", size_t);
    SET_OPTION("normalize", bool);
    SET_OPTION("allow-unk", bool);
    SET_OPTION("n-best", bool);
    SET_OPTION_NONDEFAULT("weights", std::vector<float>);
    SET_OPTION("port", size_t);
  }
  if(mode_ == ConfigMode::continuous) {
    SET_OPTION("train-samples", size_t);
  }

  /** valid **/
  if(mode_ == ConfigMode::training) {
    if(!vm_["valid-sets"].empty()) {
      config_["valid-sets"] = vm_["valid-sets"].as<std::vector<std::string>>();
    }
    SET_OPTION_NONDEFAULT("valid-sets", std::vector<std::string>);
    SET_OPTION("valid-freq", size_t);
    SET_OPTION("valid-metrics", std::vector<std::string>);
    SET_OPTION("valid-mini-batch", int);
    SET_OPTION("valid-max-length", size_t);
    SET_OPTION_NONDEFAULT("valid-script-path", std::string);
    SET_OPTION("early-stopping", size_t);
    SET_OPTION("keep-best", bool);
    SET_OPTION_NONDEFAULT("valid-log", std::string);

    SET_OPTION_NONDEFAULT("trans-output", std::string);
    SET_OPTION("beam-size", size_t);
    SET_OPTION("normalize", bool);
    SET_OPTION("allow-unk", bool);
    SET_OPTION("n-best", bool);
  }

  if(doValidate) {
    try {
      validateOptions();
    } catch(util::Exception& e) {
      std::cerr << "Error: " << e.what() << std::endl << std::endl;

      std::cerr << "Usage: " + std::string(argv[0]) + " [options]" << std::endl;
      std::cerr << cmdline_options_ << std::endl;
      exit(1);
    }
  }

  SET_OPTION("workspace", size_t);
  SET_OPTION("log-level", std::string);
  SET_OPTION("quiet", bool);
  SET_OPTION_NONDEFAULT("log", std::string);
  SET_OPTION("seed", size_t);
  SET_OPTION("relative-paths", bool);
  SET_OPTION("devices", std::vector<int>);
  SET_OPTION("mini-batch", int);
  SET_OPTION("maxi-batch", int);

  if(mode_ == ConfigMode::training || mode_ == ConfigMode::continuous)
    SET_OPTION("maxi-batch-sort", std::string);
  SET_OPTION("max-length", size_t);

  if(vm_["best-deep"].as<bool>()) {
    config_["layer-normalization"] = true;
    config_["tied-embeddings"] = true;
    config_["enc-type"] = "alternating";
    config_["enc-cell-depth"] = 2;
    config_["enc-depth"] = 4;
    config_["dec-cell-base-depth"] = 4;
    config_["dec-cell-high-depth"] = 2;
    config_["dec-depth"] = 4;
    config_["skip"] = true;
  }

  if(get<bool>("relative-paths") && !vm_["dump-config"].as<bool>())
    ProcessPaths(
        config_, boost::filesystem::path{configPath}.parent_path(), false);

  if(vm_["dump-config"].as<bool>()) {
    YAML::Emitter emit;
    OutputYaml(config_, emit);
    std::cout << emit.c_str() << std::endl;
    exit(0);
  }
}

YAML::Node ConfigParser::getConfig() const {
  return config_;
}
}<|MERGE_RESOLUTION|>--- conflicted
+++ resolved
@@ -640,7 +640,7 @@
     if(vm_.count("models") == 0 && vm_.count("config") == 0) {
       std::cerr << "Error: you need to provide at least one model file or a "
                    "config file"
-<<<<<<< HEAD
+                << std::endl
                 << std::endl;
 
       std::cerr << "Usage: " + std::string(argv[0]) + " [options]" << std::endl;
@@ -652,9 +652,7 @@
     if(vm_.count("model") == 0 && vm_.count("config") == 0) {
       std::cerr << "Error: you need to provide a model file or a "
                    "config file"
-=======
                 << std::endl
->>>>>>> 48e94717
                 << std::endl;
 
       std::cerr << "Usage: " + std::string(argv[0]) + " [options]" << std::endl;
@@ -725,11 +723,7 @@
   SET_OPTION("best-deep", bool);
   SET_OPTION_NONDEFAULT("special-vocab", std::vector<size_t>);
 
-<<<<<<< HEAD
   if(mode_ == ConfigMode::training || mode_ == ConfigMode::continuous) {
-=======
-  if(mode_ == ConfigMode::training) {
->>>>>>> 48e94717
     SET_OPTION("cost-type", std::string);
 
     SET_OPTION("dropout-rnn", float);
