#include <algorithm>
#include <boost/algorithm/string.hpp>
#include <set>
#include <string>

#include "3rd_party/cnpy/cnpy.h"
#include "common/config.h"
#include "common/config_parser.h"
#include "common/file_stream.h"
#include "common/logging.h"
#include "common/version.h"

#define SET_OPTION(key, type)                    \
  do {                                           \
    if(!vm_[key].defaulted() || !config_[key]) { \
      config_[key] = vm_[key].as<type>();        \
    }                                            \
  } while(0)

#define SET_OPTION_NONDEFAULT(key, type)  \
  do {                                    \
    if(vm_.count(key) > 0) {              \
      config_[key] = vm_[key].as<type>(); \
    }                                     \
  } while(0)

namespace po = boost::program_options;

namespace marian {

uint16_t guess_terminal_width(uint16_t max_width) {
  uint16_t cols = 0;
#ifdef TIOCGSIZE
  struct ttysize ts;
  ioctl(STDIN_FILENO, TIOCGSIZE, &ts);
  if(ts.ts_cols != 0)
    cols = ts.ts_cols;
#elif defined(TIOCGWINSZ)
  struct winsize ts;
  ioctl(STDIN_FILENO, TIOCGWINSZ, &ts);
  if(ts.ws_col != 0)
    cols = ts.ws_col;
#endif
  if(cols == 0)  // couldn't determine terminal width
    cols = po::options_description::m_default_line_length;
  return max_width ? std::min(cols, max_width) : cols;
}

void OutputYaml(const YAML::Node node, YAML::Emitter& out) {
  // std::set<std::string> flow = { "devices" };
  std::set<std::string> sorter;
  switch(node.Type()) {
    case YAML::NodeType::Null: out << node; break;
    case YAML::NodeType::Scalar: out << node; break;
    case YAML::NodeType::Sequence:
      out << YAML::BeginSeq;
      for(auto&& n : node)
        OutputYaml(n, out);
      out << YAML::EndSeq;
      break;
    case YAML::NodeType::Map:
      for(auto& n : node)
        sorter.insert(n.first.as<std::string>());
      out << YAML::BeginMap;
      for(auto& key : sorter) {
        out << YAML::Key;
        out << key;
        out << YAML::Value;
        // if(flow.count(key))
        // out << YAML::Flow;
        OutputYaml(node[key], out);
      }
      out << YAML::EndMap;
      break;
    case YAML::NodeType::Undefined: out << node; break;
  }
}

const std::set<std::string> PATHS = {"model",
                                     "models",
                                     "train-sets",
                                     "vocabs",
                                     "embedding-vectors",
                                     "valid-sets",
                                     "valid-script-path",
                                     "valid-log",
                                     "valid-translation-output",
                                     "log"};

void ProcessPaths(YAML::Node& node,
                  const boost::filesystem::path& configPath,
                  bool isPath) {
  using namespace boost::filesystem;

  if(isPath) {
    if(node.Type() == YAML::NodeType::Scalar) {
      std::string nodePath = node.as<std::string>();
      if(nodePath.size()) {
        try {
          node = canonical(path{nodePath}, configPath).string();
        } catch(boost::filesystem::filesystem_error& e) {
          std::cerr << e.what() << std::endl;
          auto parentPath = path{nodePath}.parent_path();
          node = (canonical(parentPath, configPath) / path{nodePath}.filename())
                     .string();
        }
      }
    }

    if(node.Type() == YAML::NodeType::Sequence) {
      for(auto&& sub : node) {
        ProcessPaths(sub, configPath, true);
      }
    }
  } else {
    switch(node.Type()) {
      case YAML::NodeType::Sequence:
        for(auto&& sub : node) {
          ProcessPaths(sub, configPath, false);
        }
        break;
      case YAML::NodeType::Map:
        for(auto&& sub : node) {
          std::string key = sub.first.as<std::string>();
          ProcessPaths(sub.second, configPath, PATHS.count(key) > 0);
        }
        break;
    }
  }
}

bool ConfigParser::has(const std::string& key) const {
  return config_[key];
}

void ConfigParser::validateOptions() const {
<<<<<<< HEAD
  //UTIL_THROW_IF2(!has("vocabs"), "No vocabularies provided");

  if(mode_ == ConfigMode::translating) {
=======
  if(mode_ == ConfigMode::translating) {
    UTIL_THROW_IF2(!has("vocabs") || get<std::vector<std::string>>("vocabs").empty(),
        "Translating, but vocabularies are not given!");

    for(const auto& modelFile : get<std::vector<std::string>>("models")) {
      boost::filesystem::path modelPath(modelFile);
      UTIL_THROW_IF2(!boost::filesystem::exists(modelPath),
          "Model file does not exist: " + modelFile);
    }

>>>>>>> e7e357c7
    return;
  }

  UTIL_THROW_IF2(
      !has("train-sets") || get<std::vector<std::string>>("train-sets").empty(),
      "No train sets given in config file or on command line");
  UTIL_THROW_IF2(
      has("vocabs")
          && get<std::vector<std::string>>("vocabs").size()
                 != get<std::vector<std::string>>("train-sets").size(),
      "There should be as many vocabularies as training sets");
  UTIL_THROW_IF2(
      has("embedding-vectors")
          && get<std::vector<std::string>>("embedding-vectors").size()
                 != get<std::vector<std::string>>("train-sets").size(),
      "There should be as many files with embedding vectors as "
      "training sets");

  boost::filesystem::path modelPath(get<std::string>("model"));

  if(mode_ == ConfigMode::rescoring) {
    UTIL_THROW_IF2(!boost::filesystem::exists(modelPath),
        "Model file does not exist: " + modelPath.string());

    UTIL_THROW_IF2(!has("vocabs") || get<std::vector<std::string>>("vocabs").empty(),
        "Scoring, but vocabularies are not given!");

    return;
  }

  auto modelDir = modelPath.parent_path();
  if(modelDir.empty())
    modelDir = boost::filesystem::current_path();

  UTIL_THROW_IF2(
      !modelDir.empty() && !boost::filesystem::is_directory(modelDir),
      "Model directory does not exist");

  UTIL_THROW_IF2(!modelDir.empty() && !(boost::filesystem::status(modelDir).permissions()
                 & boost::filesystem::owner_write),
                 "No write permission in model directory");

  UTIL_THROW_IF2(
      has("valid-sets")
          && get<std::vector<std::string>>("valid-sets").size()
                 != get<std::vector<std::string>>("train-sets").size(),
      "There should be as many validation sets as training sets");

  // validations for learning rate decaying
  UTIL_THROW_IF2(get<double>("lr-decay") > 1.0,
                 "Learning rate decay factor greater than 1.0 is unusual");
  UTIL_THROW_IF2(
      (get<std::string>("lr-decay-strategy") == "epoch+batches"
       || get<std::string>("lr-decay-strategy") == "epoch+stalled")
          && get<std::vector<size_t>>("lr-decay-start").size() != 2,
      "Decay strategies 'epoch+batches' and 'epoch+stalled' require two "
      "values specified with --lr-decay-start options");
  UTIL_THROW_IF2(
      (get<std::string>("lr-decay-strategy") == "epoch"
       || get<std::string>("lr-decay-strategy") == "batches"
       || get<std::string>("lr-decay-strategy") == "stalled")
          && get<std::vector<size_t>>("lr-decay-start").size() != 1,
      "Single decay strategies require only one value specified with "
      "--lr-decay-start option");
}

void ConfigParser::addOptionsCommon(po::options_description& desc) {
  int defaultWorkspace = (mode_ == ConfigMode::translating) ? 512 : 2048;

  po::options_description general("General options", guess_terminal_width());
  // clang-format off
  general.add_options()
    ("config,c", po::value<std::string>(),
     "Configuration file")
    ("workspace,w", po::value<size_t>()->default_value(defaultWorkspace),
      "Preallocate  arg  MB of work space")
    ("log", po::value<std::string>(),
     "Log training process information to file given by  arg")
    ("log-level", po::value<std::string>()->default_value("info"),
     "Set verbosity level of logging "
     "(trace - debug - info - warn - err(or) - critical - off)")
    ("quiet", po::value<bool>()->zero_tokens()->default_value(false),
     "Suppress all logging to stderr. Logging to files still works")
    ("quiet-translation", po::value<bool>()->zero_tokens()->default_value(false),
     "Suppress logging for translation")
    ("seed", po::value<size_t>()->default_value(0),
     "Seed for all random number generators. 0 means initialize randomly")
    ("relative-paths", po::value<bool>()->zero_tokens()->default_value(false),
     "All paths are relative to the config file location")
    ("dump-config", po::value<bool>()->zero_tokens()->default_value(false),
     "Dump current (modified) configuration to stdout and exit")
    ("version", po::value<bool>()->zero_tokens()->default_value(false),
      "Print version number and exit")
    ("help,h", po::value<bool>()->zero_tokens()->default_value(false),
      "Print this help message and exit")
  ;
  // clang-format on
  desc.add(general);
}

void ConfigParser::addOptionsModel(po::options_description& desc) {
  po::options_description model("Model options", guess_terminal_width());
  // clang-format off
  if(mode_ == ConfigMode::translating) {
    model.add_options()
    ("models,m", po::value<std::vector<std::string>>()->multitoken(),
     "Paths to model(s) to be loaded");
  } else {
    model.add_options()
      ("model,m", po::value<std::string>()->default_value("model.npz"),
      "Path prefix for model to be saved/resumed");

    if(mode_ == ConfigMode::training) {
      model.add_options()
        ("pretrained-model", po::value<std::string>(),
        "Path prefix for pre-trained model to initialize model weights");
    }
  }

  model.add_options()
    ("ignore-model-config", po::value<bool>()->zero_tokens()->default_value(false),
     "Ignore the model configuration saved in npz file")
    ("type", po::value<std::string>()->default_value("amun"),
      "Model type (possible values: amun, nematus, s2s, multi-s2s, transformer)")
    ("dim-vocabs", po::value<std::vector<int>>()
      ->multitoken()
      ->default_value(std::vector<int>({0, 0}), "0 0"),
     "Maximum items in vocabulary ordered by rank, 0 uses all items in the provided/created vocabulary file")
    ("dim-emb", po::value<int>()->default_value(512),
     "Size of embedding vector")
    ("dim-rnn", po::value<int>()->default_value(1024),
     "Size of rnn hidden state")
    ("enc-type", po::value<std::string>()->default_value("bidirectional"),
     "Type of encoder RNN : bidirectional, bi-unidirectional, alternating (s2s)")
    ("enc-cell", po::value<std::string>()->default_value("gru"),
     "Type of RNN cell: gru, lstm, tanh (s2s)")
    ("enc-cell-depth", po::value<int>()->default_value(1),
     "Number of tansitional cells in encoder layers (s2s)")
    ("enc-depth", po::value<int>()->default_value(1),
     "Number of encoder layers (s2s)")
    ("dec-cell", po::value<std::string>()->default_value("gru"),
     "Type of RNN cell: gru, lstm, tanh (s2s)")
    ("dec-cell-base-depth", po::value<int>()->default_value(2),
     "Number of tansitional cells in first decoder layer (s2s)")
    ("dec-cell-high-depth", po::value<int>()->default_value(1),
     "Number of tansitional cells in next decoder layers (s2s)")
    ("dec-depth", po::value<int>()->default_value(1),
     "Number of decoder layers (s2s)")
    //("dec-high-context", po::value<std::string>()->default_value("none"),
    // "Repeat attended context: none, repeat, conditional, conditional-repeat (s2s)")
    ("skip", po::value<bool>()->zero_tokens()->default_value(false),
     "Use skip connections (s2s)")
    ("layer-normalization", po::value<bool>()->zero_tokens()->default_value(false),
     "Enable layer normalization")
    ("right-left", po::value<bool>()->zero_tokens()->default_value(false),
     "Train right-to-left model")
    ("best-deep", po::value<bool>()->zero_tokens()->default_value(false),
     "Use Edinburgh deep RNN configuration (s2s)")
    ("special-vocab", po::value<std::vector<size_t>>()->multitoken(),
     "Model-specific special vocabulary ids")
    ("tied-embeddings", po::value<bool>()->zero_tokens()->default_value(false),
     "Tie target embeddings and output embeddings in output layer")
    ("tied-embeddings-src", po::value<bool>()->zero_tokens()->default_value(false),
     "Tie source and target embeddings")
    ("tied-embeddings-all", po::value<bool>()->zero_tokens()->default_value(false),
     "Tie all embedding layers and output layer")
    ("transformer-heads", po::value<int>()->default_value(8),
     "Number of head in multi-head attention (transformer)")
    ("transformer-dim-ffn", po::value<int>()->default_value(2048),
     "Size of position-wise feed-forward network (transformer)")
    ("transformer-preprocess", po::value<std::string>()->default_value(""),
     "Operation before each transformer layer: d = dropout, a = add, n = normalize")
    ("transformer-postprocess-emb", po::value<std::string>()->default_value("d"),
     "Operation after transformer embedding layer: d = dropout, a = add, n = normalize")
    ("transformer-postprocess", po::value<std::string>()->default_value("dan"),
     "Operation after each transformer layer: d = dropout, a = add, n = normalize")
#ifdef CUDNN
    ("char-stride", po::value<int>()->default_value(5),
     "Width of max-pooling layer after convolution layer in char-s2s model")
    ("char-highway", po::value<int>()->default_value(4),
     "Number of highway network layers after max-pooling in char-s2s model")
    ("char-conv-filters-num", po::value<std::vector<int>>()
      ->default_value(std::vector<int>({200, 200, 250, 250, 300, 300, 300, 300}),
                                      "200 200 250 250 300 300 300 300")
      ->multitoken(),
     "Numbers of convolution filters of correspoding width in char-s2s model")
    ("char-conv-filters-widths", po::value<std::vector<int>>()
     ->default_value(std::vector<int>({1, 2, 3, 4, 5, 6, 7, 8}), "1 2 3 4 5 6 7 8")
      ->multitoken(),
     "Convolution window widths in char-s2s model")
#endif
    ;

  if(mode_ == ConfigMode::training) {
    model.add_options()
      ("dropout-rnn", po::value<float>()->default_value(0),
       "Scaling dropout along rnn layers and time (0 = no dropout)")
      ("dropout-src", po::value<float>()->default_value(0),
       "Dropout source words (0 = no dropout)")
      ("dropout-trg", po::value<float>()->default_value(0),
       "Dropout target words (0 = no dropout)")
<<<<<<< HEAD
      ("gradient-dropping", po::value<float>()->default_value(0),
       "Gradient Dropping rate (0 = no gradient Dropping)")
=======
      ("grad-dropping-rate", po::value<float>()->default_value(0),
       "Gradient Dropping rate (0 = no gradient Dropping)")
      ("grad-dropping-momentum", po::value<float>()->default_value(0),
       "Gradient Dropping momentum decay rate (0.0 to 1.0)")
      ("grad-dropping-warmup", po::value<size_t>()->default_value(100),
       "Do not apply gradient dropping for the first arg steps")
>>>>>>> e7e357c7
      ("transformer-dropout", po::value<float>()->default_value(0),
       "Dropout between transformer layers (0 = no dropout)")
      ("transformer-dropout-attention", po::value<float>()->default_value(0),
       "Dropout for transformer attention (0 = no dropout)")
    ;
  }
  // clang-format on

  desc.add(model);
}

void ConfigParser::addOptionsTraining(po::options_description& desc) {
  po::options_description training("Training options", guess_terminal_width());
  // clang-format off
  training.add_options()
    ("cost-type", po::value<std::string>()->default_value("ce-mean"),
      "Optimization criterion: ce-mean, ce-mean-words, ce-sum, perplexity")
    ("overwrite", po::value<bool>()->zero_tokens()->default_value(false),
      "Overwrite model with following checkpoints")
    ("no-reload", po::value<bool>()->zero_tokens()->default_value(false),
      "Do not load existing model specified in --model arg")
    ("train-sets,t", po::value<std::vector<std::string>>()->multitoken(),
      "Paths to training corpora: source target")
    ("vocabs,v", po::value<std::vector<std::string>>()->multitoken(),
      "Paths to vocabulary files have to correspond to --train-sets. "
      "If this parameter is not supplied we look for vocabulary files "
      "source.{yml,json} and target.{yml,json}. "
      "If these files do not exists they are created")
    ("max-length", po::value<size_t>()->default_value(50),
      "Maximum length of a sentence in a training sentence pair")
    ("max-length-crop", po::value<bool>()->zero_tokens()->default_value(false),
      "Crop a sentence to max-length instead of ommitting it if longer than max-length")
    ("after-epochs,e", po::value<size_t>()->default_value(0),
      "Finish after this many epochs, 0 is infinity")
    ("after-batches", po::value<size_t>()->default_value(0),
      "Finish after this many batch updates, 0 is infinity")
    ("disp-freq", po::value<size_t>()->default_value(1000),
      "Display information every  arg  updates")
    ("save-freq", po::value<size_t>()->default_value(10000),
      "Save model file every  arg  updates")
    ("no-shuffle", po::value<bool>()->zero_tokens()->default_value(false),
    "Skip shuffling of training data before each epoch")
    ("tempdir,T", po::value<std::string>()->default_value("/tmp"),
      "Directory for temporary (shuffled) files")
    ("devices,d", po::value<std::vector<int>>()
      ->multitoken()
      ->default_value(std::vector<int>({0}), "0"),
      "GPUs to use for training. Asynchronous SGD is used with multiple devices")

    ("mini-batch", po::value<int>()->default_value(64),
      "Size of mini-batch used during update")
    ("mini-batch-words", po::value<int>()->default_value(0),
      "Set mini-batch size based on words instead of sentences")
    ("mini-batch-fit", po::value<bool>()->zero_tokens()->default_value(false),
      "Determine mini-batch size automatically based on sentence-length to fit reserved memory")
    ("maxi-batch", po::value<int>()->default_value(100),
      "Number of batches to preload for length-based sorting")
    ("maxi-batch-sort", po::value<std::string>()->default_value("trg"),
      "Sorting strategy for maxi-batch: trg (default) src none")

    ("optimizer,o", po::value<std::string>()->default_value("adam"),
     "Optimization algorithm (possible values: sgd, adagrad, adam")
    ("optimizer-params",  po::value<std::vector<float>>()
       ->multitoken(),
     "Parameters for optimization algorithm, e.g. betas for adam")
    ("optimizer-delay", po::value<size_t>()->default_value(1),
     "SGD update delay, 1 = no delay")
    ("learn-rate,l", po::value<double>()->default_value(0.0001),
     "Learning rate")
    ("lr-decay", po::value<double>()->default_value(0.0),
     "Decay factor for learning rate: lr = lr * arg (0 to disable)")
    ("lr-decay-strategy", po::value<std::string>()->default_value("epoch+stalled"),
     "Strategy for learning rate decaying "
     "(possible values: epoch, batches, stalled, epoch+batches, epoch+stalled)")
    ("lr-decay-start", po::value<std::vector<size_t>>()
       ->multitoken()
       ->default_value(std::vector<size_t>({10,1}), "10 1"),
       "The first number of epoch/batches/stalled validations to start "
       "learning rate decaying")
    ("lr-decay-freq", po::value<size_t>()->default_value(50000),
     "Learning rate decaying frequency for batches, "
     "requires --lr-decay-strategy to be batches")
    ("lr-decay-reset-optimizer", po::value<bool>()->zero_tokens()->default_value(false),
      "Reset running statistics of optimizer whenever learning rate decays")

    ("lr-decay-repeat-warmup", po::value<bool>()
     ->zero_tokens()->default_value(false),
     "Repeat learning rate warmup when learning rate is decayed")
    ("lr-decay-inv-sqrt", po::value<size_t>()->default_value(0),
     "Decrease learning rate at arg / sqrt(no. updates) starting at arg")

    ("lr-warmup", po::value<size_t>()->default_value(0),
     "Increase learning rate linearly for arg first steps")
    ("lr-warmup-start-rate", po::value<float>()->default_value(0),
     "Start value for learning rate warmup")
    ("lr-warmup-cycle", po::value<bool>()->zero_tokens()->default_value(false),
     "Apply cyclic warmup")
    ("lr-warmup-at-reload", po::value<bool>()->zero_tokens()->default_value(false),
     "Repeat warmup after interrupted training")

    ("lr-report", po::value<bool>()
     ->zero_tokens()->default_value(false),
     "Report learning rate for each update")

    ("batch-flexible-lr", po::value<bool>()->zero_tokens()->default_value(false),
      "Scales the learning rate based on the number of words in a mini-batch")
    ("batch-normal-words", po::value<double>()->default_value(1920.0),
      "Set number of words per batch that the learning rate corresponds to. "
      "The option is only active when batch-flexible-lr is on")
    ("sync-sgd", po::value<bool>()->zero_tokens()->default_value(false),
     "Use synchronous SGD instead of asynchronous for multi-gpu training")
    ("label-smoothing", po::value<double>()->default_value(0),
     "Epsilon for label smoothing (0 to disable)")
    ("clip-norm", po::value<double>()->default_value(1.f),
     "Clip gradient norm to  arg  (0 to disable)")
    ("exponential-smoothing", po::value<float>()->default_value(0.f)->implicit_value(1e-4, "1e-4"),
     "Maintain smoothed version of parameters for validation and saving with smoothing factor arg. "
     " 0 to disable.")
    ("guided-alignment", po::value<std::string>(),
     "Use guided alignment to guide attention")
    ("guided-alignment-cost", po::value<std::string>()->default_value("ce"),
     "Cost type for guided alignment. Possible values: ce (cross-entropy), "
     "mse (mean square error), mult (multiplication)")
    ("guided-alignment-weight", po::value<double>()->default_value(1),
     "Weight for guided alignment cost")

<<<<<<< HEAD
    ("edit-alignment", po::value<std::string>(),
     "Use alignment to calculate edit costs")
    ("edit-alignment-weight", po::value<double>()->default_value(1),
     "Weight for edit cost")

    ("drop-rate", po::value<double>()->default_value(0),
     "Gradient drop ratio (read: https://arxiv.org/abs/1704.05021)")
=======
    //("drop-rate", po::value<double>()->default_value(0),
    // "Gradient drop ratio (read: https://arxiv.org/abs/1704.05021)")
>>>>>>> e7e357c7
    ("embedding-vectors", po::value<std::vector<std::string>>()
      ->multitoken(),
     "Paths to files with custom source and target embedding vectors")
    ("embedding-normalization", po::value<bool>()
      ->zero_tokens()
      ->default_value(false),
     "Enable normalization of custom embedding vectors")
    ("embedding-fix-src", po::value<bool>()
      ->zero_tokens()
      ->default_value(false),
     "Fix source embeddings. Affects all encoders")
    ("embedding-fix-trg", po::value<bool>()
      ->zero_tokens()
      ->default_value(false),
     "Fix target embeddings. Affects all decoders")
  ;
  // clang-format on
  desc.add(training);
}

void ConfigParser::addOptionsValid(po::options_description& desc) {
  po::options_description valid("Validation set options",
                                guess_terminal_width());
  // clang-format off
  valid.add_options()
    ("valid-sets", po::value<std::vector<std::string>>()->multitoken(),
      "Paths to validation corpora: source target")
    ("valid-freq", po::value<size_t>()->default_value(10000),
      "Validate model every  arg  updates")
    ("valid-metrics", po::value<std::vector<std::string>>()
      ->multitoken()
      ->default_value(std::vector<std::string>({"cross-entropy"}),
                      "cross-entropy"),
      "Metric to use during validation: cross-entropy, perplexity, "
      "valid-script, translation. "
      "Multiple metrics can be specified")
    ("valid-mini-batch", po::value<int>()->default_value(32),
      "Size of mini-batch used during validation")
    ("valid-max-length", po::value<size_t>()->default_value(1000),
      "Maximum length of a sentence in a validating sentence pair")
    ("valid-script-path", po::value<std::string>(),
     "Path to external validation script. "
     "It should print a single score to stdout. "
     "If the option is used with validating translation, the output "
     "translation file will be passed as a first argument ")
    ("early-stopping", po::value<size_t>()->default_value(10),
     "Stop if the first validation metric does not improve for  arg  consecutive "
     "validation steps")
    ("keep-best", po::value<bool>()->zero_tokens()->default_value(false),
      "Keep best model for each validation metric")
    ("valid-log", po::value<std::string>(),
     "Log validation scores to file given by  arg")

    ("valid-translation-output", po::value<std::string>(),
     "Path to store the translation")
    ("beam-size,b", po::value<size_t>()->default_value(12),
      "Beam size used during search with validating translator")
    ("normalize,n", po::value<float>()->default_value(0.f)->implicit_value(1.f),
      "Divide translation score by pow(translation length, arg) ")
    ("allow-unk", po::value<bool>()->zero_tokens()->default_value(false),
      "Allow unknown words to appear in output")
    ("n-best", po::value<bool>()->zero_tokens()->default_value(false),
      "Generate n-best list")
  ;
  // clang-format on
  desc.add(valid);
}

void ConfigParser::addOptionsTranslate(po::options_description& desc) {
  po::options_description translate("Translator options",
                                    guess_terminal_width());
  // clang-format off
  translate.add_options()
    ("input,i", po::value<std::vector<std::string>>()
      ->multitoken()
      ->default_value(std::vector<std::string>({"stdin"}), "stdin"),
      "Paths to input file(s), stdin by default")
    ("vocabs,v", po::value<std::vector<std::string>>()->multitoken(),
      "Paths to vocabulary files have to correspond to --input")
    ("beam-size,b", po::value<size_t>()->default_value(12),
      "Beam size used during search")
    ("normalize,n", po::value<float>()->default_value(0.f)->implicit_value(1.f),
      "Divide translation score by pow(translation length, arg) ")
    ("allow-unk", po::value<bool>()->zero_tokens()->default_value(false),
      "Allow unknown words to appear in output")
    ("max-length", po::value<size_t>()->default_value(1000),
      "Maximum length of a sentence in a training sentence pair")
    ("max-length-crop", po::value<bool>()->zero_tokens()->default_value(false),
      "Crop a sentence to max-length instead of ommitting it if longer than max-length")
    ("devices,d", po::value<std::vector<int>>()
      ->multitoken()
      ->default_value(std::vector<int>({0}), "0"),
      "GPUs to use for translating")
    ("mini-batch", po::value<int>()->default_value(1),
      "Size of mini-batch used during update")
    ("maxi-batch", po::value<int>()->default_value(1),
      "Number of batches to preload for length-based sorting")
    ("maxi-batch-sort", po::value<std::string>()->default_value("none"),
      "Sorting strategy for maxi-batch: none (default) src")
    ("n-best", po::value<bool>()->zero_tokens()->default_value(false),
      "Display n-best list")
    //("lexical-table", po::value<std::string>(),
    // "Path to lexical table")
    ("weights", po::value<std::vector<float>>()
      ->multitoken(),
      "Scorer weights")
    // TODO: the options should be available only in server
    ("port,p", po::value<size_t>()->default_value(8080),
      "Port number for web socket server")
  ;
  // clang-format on
  desc.add(translate);
}

void ConfigParser::addOptionsRescore(po::options_description& desc) {
  po::options_description rescore("Rescorer options", guess_terminal_width());
  // clang-format off
  rescore.add_options()
    ("no-reload", po::value<bool>()->zero_tokens()->default_value(false),
      "Do not load existing model specified in --model arg")
    ("train-sets,t", po::value<std::vector<std::string>>()->multitoken(),
      "Paths to corpora to be scored: source target")
    ("vocabs,v", po::value<std::vector<std::string>>()->multitoken(),
      "Paths to vocabulary files have to correspond to --train-sets. "
      "If this parameter is not supplied we look for vocabulary files "
      "source.{yml,json} and target.{yml,json}. "
      "If these files do not exists they are created")
    ("summary", po::value<std::string>()->implicit_value("cross-entropy"),
      "Only print total cost, possible values: cross-entropy (ce-mean), ce-mean-words, ce-sum, perplexity")
    ("max-length", po::value<size_t>()->default_value(1000),
      "Maximum length of a sentence in a training sentence pair")
    ("max-length-crop", po::value<bool>()->zero_tokens()->default_value(false),
      "Crop a sentence to max-length instead of ommitting it if longer than max-length")
    ("devices,d", po::value<std::vector<int>>()
      ->multitoken()
      ->default_value(std::vector<int>({0}), "0"),
      "GPUs to use for training. Asynchronous SGD is used with multiple devices")

    ("mini-batch", po::value<int>()->default_value(64),
      "Size of mini-batch used during update")
    ("mini-batch-words", po::value<int>()->default_value(0),
      "Set mini-batch size based on words instead of sentences")
    ("mini-batch-fit", po::value<bool>()->zero_tokens()->default_value(false),
      "Determine mini-batch size automatically based on sentence-length to fit reserved memory")
    ("maxi-batch", po::value<int>()->default_value(100),
      "Number of batches to preload for length-based sorting")
    ;
  // clang-format on
  desc.add(rescore);
}

void ConfigParser::parseOptions(int argc, char** argv, bool doValidate) {
  addOptionsCommon(cmdline_options_);
  addOptionsModel(cmdline_options_);

  // clang-format off
  switch(mode_) {
    case ConfigMode::translating:
      addOptionsTranslate(cmdline_options_);
      break;
    case ConfigMode::rescoring:
      addOptionsRescore(cmdline_options_);
      break;
    case ConfigMode::training:
      addOptionsTraining(cmdline_options_);
      addOptionsValid(cmdline_options_);
      break;
  }
  // clang-format on

  boost::program_options::variables_map vm_;
  try {
    po::store(
        po::command_line_parser(argc, argv).options(cmdline_options_).run(),
        vm_);
    po::notify(vm_);
  } catch(std::exception& e) {
    std::cerr << "Error: " << e.what() << std::endl << std::endl;
    std::cerr << "Usage: " + std::string(argv[0]) + " [options]" << std::endl;
    std::cerr << cmdline_options_ << std::endl;
    exit(1);
  }

  if(vm_["help"].as<bool>()) {
    std::cerr << "Usage: " + std::string(argv[0]) + " [options]" << std::endl;
    std::cerr << cmdline_options_ << std::endl;
    exit(0);
  }

  if(mode_ == ConfigMode::translating) {
    if(vm_.count("models") == 0 && vm_.count("config") == 0) {
      std::cerr << "Error: you need to provide at least one model file or a "
                   "config file"
                << std::endl
                << std::endl;

      std::cerr << "Usage: " + std::string(argv[0]) + " [options]" << std::endl;
      std::cerr << cmdline_options_ << std::endl;
      exit(0);
    }
  }

  if(vm_["version"].as<bool>()) {
    std::cerr << PROJECT_VERSION_FULL << std::endl;
    exit(0);
  }

  std::string configPath;
  if(vm_.count("config")) {
    configPath = vm_["config"].as<std::string>();
    config_ = YAML::Load(InputFileStream(configPath));
  } else if((mode_ == ConfigMode::training)
            && boost::filesystem::exists(vm_["model"].as<std::string>()
                                         + ".yml")
            && !vm_["no-reload"].as<bool>()) {
    configPath = vm_["model"].as<std::string>() + ".yml";
    config_ = YAML::Load(InputFileStream(configPath));
  }

  /** model **/

  if(mode_ == ConfigMode::translating) {
    SET_OPTION_NONDEFAULT("models", std::vector<std::string>);
  } else {
    SET_OPTION("model", std::string);
    if(mode_ == ConfigMode::training)
      SET_OPTION_NONDEFAULT("pretrained-model", std::string);
  }

  if(!vm_["vocabs"].empty()) {
    config_["vocabs"] = vm_["vocabs"].as<std::vector<std::string>>();
  }

  SET_OPTION("ignore-model-config", bool);
  SET_OPTION("type", std::string);
  SET_OPTION("dim-vocabs", std::vector<int>);
  SET_OPTION("dim-emb", int);
  SET_OPTION("dim-rnn", int);

  SET_OPTION("enc-type", std::string);
  SET_OPTION("enc-cell", std::string);
  SET_OPTION("enc-cell-depth", int);
  SET_OPTION("enc-depth", int);

  SET_OPTION("dec-cell", std::string);
  SET_OPTION("dec-cell-base-depth", int);
  SET_OPTION("dec-cell-high-depth", int);
  SET_OPTION("dec-depth", int);

  SET_OPTION("skip", bool);
  SET_OPTION("tied-embeddings", bool);
  SET_OPTION("tied-embeddings-src", bool);
  SET_OPTION("tied-embeddings-all", bool);
  SET_OPTION("layer-normalization", bool);
<<<<<<< HEAD
=======
  SET_OPTION("right-left", bool);
>>>>>>> e7e357c7
  SET_OPTION("transformer-heads", int);
  SET_OPTION("transformer-preprocess", std::string);
  SET_OPTION("transformer-postprocess", std::string);
  SET_OPTION("transformer-postprocess-emb", std::string);
  SET_OPTION("transformer-dim-ffn", int);
  SET_OPTION("transformer-dim-ffn", int);

#ifdef CUDNN
  SET_OPTION("char-stride", int);
  SET_OPTION("char-highway", int);
  SET_OPTION("char-conv-filters-num", std::vector<int>);
  SET_OPTION("char-conv-filters-widths", std::vector<int>);
#endif

  SET_OPTION("best-deep", bool);
  SET_OPTION_NONDEFAULT("special-vocab", std::vector<size_t>);

  if(mode_ == ConfigMode::training) {
    SET_OPTION("cost-type", std::string);

    SET_OPTION("dropout-rnn", float);
    SET_OPTION("dropout-src", float);
    SET_OPTION("dropout-trg", float);

<<<<<<< HEAD
    SET_OPTION("gradient-dropping", float);
=======
    SET_OPTION("grad-dropping-rate", float);
    SET_OPTION("grad-dropping-momentum", float);
    SET_OPTION("grad-dropping-warmup", size_t);
>>>>>>> e7e357c7

    SET_OPTION("transformer-dropout", float);
    SET_OPTION("transformer-dropout-attention", float);

    SET_OPTION("overwrite", bool);
    SET_OPTION("no-reload", bool);
    if(!vm_["train-sets"].empty()) {
      config_["train-sets"] = vm_["train-sets"].as<std::vector<std::string>>();
    }
    SET_OPTION("after-epochs", size_t);
    SET_OPTION("after-batches", size_t);
    SET_OPTION("disp-freq", size_t);
    SET_OPTION("save-freq", size_t);
    SET_OPTION("no-shuffle", bool);
    SET_OPTION("tempdir", std::string);

    SET_OPTION("optimizer", std::string);
    SET_OPTION_NONDEFAULT("optimizer-params", std::vector<float>);
    SET_OPTION("optimizer-delay", size_t);
    SET_OPTION("learn-rate", double);
    SET_OPTION("sync-sgd", bool);
    SET_OPTION("mini-batch-words", int);
    SET_OPTION("mini-batch-fit", bool);

    SET_OPTION("lr-decay", double);
    SET_OPTION("lr-decay-strategy", std::string);
    SET_OPTION("lr-decay-start", std::vector<size_t>);
    SET_OPTION("lr-decay-freq", size_t);
    SET_OPTION("lr-decay-reset-optimizer", bool);
    SET_OPTION("lr-warmup", size_t);

    SET_OPTION("lr-decay-inv-sqrt", size_t);
    SET_OPTION("lr-warmup-start-rate", float);
    SET_OPTION("lr-warmup-cycle", bool);

    SET_OPTION("lr-decay-repeat-warmup", bool);
    SET_OPTION("lr-warmup-at-reload", bool);
    SET_OPTION("lr-report", bool);

    SET_OPTION("batch-flexible-lr", bool);
    SET_OPTION("batch-normal-words", double);

    SET_OPTION("label-smoothing", double);
    SET_OPTION("clip-norm", double);
    SET_OPTION("exponential-smoothing", float);

    SET_OPTION_NONDEFAULT("guided-alignment", std::string);
    SET_OPTION("guided-alignment-cost", std::string);
    SET_OPTION("guided-alignment-weight", double);
<<<<<<< HEAD

    SET_OPTION_NONDEFAULT("edit-alignment", std::string);
    SET_OPTION("edit-alignment-weight", double);

    SET_OPTION("drop-rate", double);
=======
    // SET_OPTION("drop-rate", double);
>>>>>>> e7e357c7
    SET_OPTION_NONDEFAULT("embedding-vectors", std::vector<std::string>);
    SET_OPTION("embedding-normalization", bool);
    SET_OPTION("embedding-fix-src", bool);
    SET_OPTION("embedding-fix-trg", bool);
  }
  if(mode_ == ConfigMode::rescoring) {
    SET_OPTION("no-reload", bool);
    if(!vm_["train-sets"].empty()) {
      config_["train-sets"] = vm_["train-sets"].as<std::vector<std::string>>();
    }
    SET_OPTION("mini-batch-words", int);
    SET_OPTION("mini-batch-fit", bool);
    SET_OPTION_NONDEFAULT("summary", std::string);
  }
  if(mode_ == ConfigMode::translating) {
    SET_OPTION("input", std::vector<std::string>);
    SET_OPTION("beam-size", size_t);
    SET_OPTION("normalize", float);
    SET_OPTION("allow-unk", bool);
    SET_OPTION("n-best", bool);
    SET_OPTION_NONDEFAULT("weights", std::vector<float>);
    SET_OPTION("port", size_t);
  }

  /** valid **/
  if(mode_ == ConfigMode::training) {
    if(!vm_["valid-sets"].empty()) {
      config_["valid-sets"] = vm_["valid-sets"].as<std::vector<std::string>>();
    }
    SET_OPTION_NONDEFAULT("valid-sets", std::vector<std::string>);
    SET_OPTION("valid-freq", size_t);
    SET_OPTION("valid-metrics", std::vector<std::string>);
    SET_OPTION("valid-mini-batch", int);
    SET_OPTION("valid-max-length", size_t);
    SET_OPTION_NONDEFAULT("valid-script-path", std::string);
    SET_OPTION("early-stopping", size_t);
    SET_OPTION("keep-best", bool);
    SET_OPTION_NONDEFAULT("valid-log", std::string);

    SET_OPTION_NONDEFAULT("valid-translation-output", std::string);
    SET_OPTION("beam-size", size_t);
    SET_OPTION("normalize", float);
    SET_OPTION("allow-unk", bool);
    SET_OPTION("n-best", bool);
<<<<<<< HEAD
  }

  if(doValidate) {
    try {
      validateOptions();
    } catch(util::Exception& e) {
      std::cerr << "Error: " << e.what() << std::endl << std::endl;

      std::cerr << "Usage: " + std::string(argv[0]) + " [options]" << std::endl;
      std::cerr << cmdline_options_ << std::endl;
      exit(1);
    }
=======
>>>>>>> e7e357c7
  }

  SET_OPTION("workspace", size_t);
  SET_OPTION("log-level", std::string);
  SET_OPTION("quiet", bool);
  SET_OPTION("quiet-translation", bool);
  SET_OPTION_NONDEFAULT("log", std::string);
  SET_OPTION("seed", size_t);
  SET_OPTION("relative-paths", bool);
  SET_OPTION("devices", std::vector<int>);
  SET_OPTION("mini-batch", int);
  SET_OPTION("maxi-batch", int);

  if(mode_ == ConfigMode::training || mode_ == ConfigMode::translating)
    SET_OPTION("maxi-batch-sort", std::string);
  SET_OPTION("max-length", size_t);
  SET_OPTION("max-length-crop", bool);

  if(vm_["best-deep"].as<bool>()) {
    config_["layer-normalization"] = true;
    config_["tied-embeddings"] = true;
    config_["enc-type"] = "alternating";
    config_["enc-cell-depth"] = 2;
    config_["enc-depth"] = 4;
    config_["dec-cell-base-depth"] = 4;
    config_["dec-cell-high-depth"] = 2;
    config_["dec-depth"] = 4;
    config_["skip"] = true;
  }

  if(get<bool>("relative-paths") && !vm_["dump-config"].as<bool>())
    ProcessPaths(
        config_, boost::filesystem::path{configPath}.parent_path(), false);

  if(doValidate) {
    try {
      validateOptions();
    } catch(util::Exception& e) {
      std::cerr << "Error: " << e.what() << std::endl << std::endl;

      std::cerr << "Usage: " + std::string(argv[0]) + " [options]" << std::endl;
      std::cerr << cmdline_options_ << std::endl;
      exit(1);
    }
  }

  if(vm_["dump-config"].as<bool>()) {
    YAML::Emitter emit;
    OutputYaml(config_, emit);
    std::cout << emit.c_str() << std::endl;
    exit(0);
  }
}

YAML::Node ConfigParser::getConfig() const {
  return config_;
}
}<|MERGE_RESOLUTION|>--- conflicted
+++ resolved
@@ -134,11 +134,6 @@
 }
 
 void ConfigParser::validateOptions() const {
-<<<<<<< HEAD
-  //UTIL_THROW_IF2(!has("vocabs"), "No vocabularies provided");
-
-  if(mode_ == ConfigMode::translating) {
-=======
   if(mode_ == ConfigMode::translating) {
     UTIL_THROW_IF2(!has("vocabs") || get<std::vector<std::string>>("vocabs").empty(),
         "Translating, but vocabularies are not given!");
@@ -149,7 +144,6 @@
           "Model file does not exist: " + modelFile);
     }
 
->>>>>>> e7e357c7
     return;
   }
 
@@ -351,17 +345,12 @@
        "Dropout source words (0 = no dropout)")
       ("dropout-trg", po::value<float>()->default_value(0),
        "Dropout target words (0 = no dropout)")
-<<<<<<< HEAD
-      ("gradient-dropping", po::value<float>()->default_value(0),
-       "Gradient Dropping rate (0 = no gradient Dropping)")
-=======
       ("grad-dropping-rate", po::value<float>()->default_value(0),
        "Gradient Dropping rate (0 = no gradient Dropping)")
       ("grad-dropping-momentum", po::value<float>()->default_value(0),
        "Gradient Dropping momentum decay rate (0.0 to 1.0)")
       ("grad-dropping-warmup", po::value<size_t>()->default_value(100),
        "Do not apply gradient dropping for the first arg steps")
->>>>>>> e7e357c7
       ("transformer-dropout", po::value<float>()->default_value(0),
        "Dropout between transformer layers (0 = no dropout)")
       ("transformer-dropout-attention", po::value<float>()->default_value(0),
@@ -487,19 +476,10 @@
      "mse (mean square error), mult (multiplication)")
     ("guided-alignment-weight", po::value<double>()->default_value(1),
      "Weight for guided alignment cost")
-
-<<<<<<< HEAD
     ("edit-alignment", po::value<std::string>(),
      "Use alignment to calculate edit costs")
     ("edit-alignment-weight", po::value<double>()->default_value(1),
      "Weight for edit cost")
-
-    ("drop-rate", po::value<double>()->default_value(0),
-     "Gradient drop ratio (read: https://arxiv.org/abs/1704.05021)")
-=======
-    //("drop-rate", po::value<double>()->default_value(0),
-    // "Gradient drop ratio (read: https://arxiv.org/abs/1704.05021)")
->>>>>>> e7e357c7
     ("embedding-vectors", po::value<std::vector<std::string>>()
       ->multitoken(),
      "Paths to files with custom source and target embedding vectors")
@@ -754,10 +734,7 @@
   SET_OPTION("tied-embeddings-src", bool);
   SET_OPTION("tied-embeddings-all", bool);
   SET_OPTION("layer-normalization", bool);
-<<<<<<< HEAD
-=======
   SET_OPTION("right-left", bool);
->>>>>>> e7e357c7
   SET_OPTION("transformer-heads", int);
   SET_OPTION("transformer-preprocess", std::string);
   SET_OPTION("transformer-postprocess", std::string);
@@ -782,13 +759,9 @@
     SET_OPTION("dropout-src", float);
     SET_OPTION("dropout-trg", float);
 
-<<<<<<< HEAD
-    SET_OPTION("gradient-dropping", float);
-=======
     SET_OPTION("grad-dropping-rate", float);
     SET_OPTION("grad-dropping-momentum", float);
     SET_OPTION("grad-dropping-warmup", size_t);
->>>>>>> e7e357c7
 
     SET_OPTION("transformer-dropout", float);
     SET_OPTION("transformer-dropout-attention", float);
@@ -838,15 +811,9 @@
     SET_OPTION_NONDEFAULT("guided-alignment", std::string);
     SET_OPTION("guided-alignment-cost", std::string);
     SET_OPTION("guided-alignment-weight", double);
-<<<<<<< HEAD
-
     SET_OPTION_NONDEFAULT("edit-alignment", std::string);
     SET_OPTION("edit-alignment-weight", double);
 
-    SET_OPTION("drop-rate", double);
-=======
-    // SET_OPTION("drop-rate", double);
->>>>>>> e7e357c7
     SET_OPTION_NONDEFAULT("embedding-vectors", std::vector<std::string>);
     SET_OPTION("embedding-normalization", bool);
     SET_OPTION("embedding-fix-src", bool);
@@ -891,21 +858,6 @@
     SET_OPTION("normalize", float);
     SET_OPTION("allow-unk", bool);
     SET_OPTION("n-best", bool);
-<<<<<<< HEAD
-  }
-
-  if(doValidate) {
-    try {
-      validateOptions();
-    } catch(util::Exception& e) {
-      std::cerr << "Error: " << e.what() << std::endl << std::endl;
-
-      std::cerr << "Usage: " + std::string(argv[0]) + " [options]" << std::endl;
-      std::cerr << cmdline_options_ << std::endl;
-      exit(1);
-    }
-=======
->>>>>>> e7e357c7
   }
 
   SET_OPTION("workspace", size_t);
